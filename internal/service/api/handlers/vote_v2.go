package handlers

import (
	"bytes"
	"database/sql"
	"fmt"
	"math/big"
	"net/http"
	"strings"

	"github.com/ethereum/go-ethereum"
	"github.com/ethereum/go-ethereum/accounts/abi"
	"github.com/ethereum/go-ethereum/common"
	"github.com/ethereum/go-ethereum/common/hexutil"
	"github.com/ethereum/go-ethereum/core/types"
	"github.com/ethereum/go-ethereum/core/vm"
	"github.com/ethereum/go-ethereum/crypto"
	validation "github.com/go-ozzo/ozzo-validation/v4"
	"github.com/rarimo/proof-verification-relayer/internal/config"
	"github.com/rarimo/proof-verification-relayer/internal/contracts"
	biopassportvoting "github.com/rarimo/proof-verification-relayer/internal/contracts/bio_passport_voting"
	"github.com/rarimo/proof-verification-relayer/internal/data/pg"
	"github.com/rarimo/proof-verification-relayer/internal/service/api/requests"
	"github.com/rarimo/proof-verification-relayer/resources"
	"gitlab.com/distributed_lab/ape"
	"gitlab.com/distributed_lab/ape/problems"
	"gitlab.com/distributed_lab/logan/v3"
	"gitlab.com/distributed_lab/logan/v3/errors"
)

const (
	OPERATION   resources.ResourceType = "operation"
	TRANSACTION resources.ResourceType = "transaction"
)

type txData struct {
	dataBytes []byte
	gasPrice  *big.Int
	gas       uint64
}

func isAddressInWhitelist(votingAddress common.Address, whitelist []common.Address) bool {
	votingAddressBytes := votingAddress.Bytes()
	for _, addr := range whitelist {
		if bytes.Equal(votingAddressBytes, addr.Bytes()) {
			return true
		}
	}
	return false
}

func VoteV2(w http.ResponseWriter, r *http.Request) {
	req, err := requests.NewVotingRequest(r)
	if err != nil {
		Log(r).WithError(err).Error("failed to get request")
		ape.RenderErr(w, problems.BadRequest(err)...)
		return
	}

	var (
		destination = req.Data.Attributes.Destination
		calldata    = req.Data.Attributes.TxData
	)
	var txd txData
	txd.dataBytes, err = hexutil.Decode(calldata)
	if err != nil {
		Log(r).WithError(err).Error("Failed to decode data")
		ape.RenderErr(w, problems.BadRequest(err)...)
		return
	}
	calldataInfo, err := parseCallData(txd.dataBytes)
	if err != nil {
		Log(r).WithError(err).Error("Failed parsed calldata")
		ape.RenderErr(w, problems.BadRequest(err)...)
		return
	}

	proposalID := calldataInfo.ProposalID.Int64()
	log := Log(r).WithFields(logan.F{
		"user-agent":  r.Header.Get("User-Agent"),
		"calldata":    calldata,
		"destination": destination,
		"proposal_id": proposalID,
	})
	log.Debug("voting request")

	// destination is valid hex address because of request validation
	votingAddress := common.HexToAddress(destination)

	proposalBigID := big.NewInt(proposalID)

	session, err := contracts.NewProposalsStateCaller(VotingV2Config(r).Address, VotingV2Config(r).RPC)

	if err != nil {
		log.WithError(err).Error("Failed to get proposal state caller")
		ape.RenderErr(w, problems.InternalError())
		return
	}

	proposalConfig, err := session.GetProposalConfig(nil, proposalBigID)

	if err != nil {
		log.WithError(err).Error("Failed to get proposal config")
		ape.RenderErr(w, problems.InternalError())
		return
	}

	if !isAddressInWhitelist(votingAddress, proposalConfig.VotingWhitelist) {
		log.Error("Address not in voting whitelist")
		ape.RenderErr(w, problems.Forbidden())
		return
	}

	defer VotingV2Config(r).UnlockNonce()
	VotingV2Config(r).LockNonce()

	err = confGas(r, &txd, &votingAddress)

	if err != nil {
		log.WithError(err).Error("Failed to configure gas and gasPrice")
		// `errors.Is` is not working for rpc errors, they passed as a string without additional wrapping
		// because of this we operate with raw strings
		if strings.Contains(err.Error(), vm.ErrExecutionReverted.Error()) {
			errParts := strings.Split(err.Error(), ":")
			contractName := strings.TrimSpace(errParts[len(errParts)-2])
			errMsg := errors.New(strings.TrimSpace(errParts[len(errParts)-1]))
			ape.RenderErr(w, problems.BadRequest(validation.Errors{contractName: errMsg}.Filter())...)
			return
		}
		ape.RenderErr(w, problems.InternalError())
		return
	}

	err = checkUpdateGasLimit(txd.gas, Config(r), proposalBigID.Int64())
	if err != nil {
		log.WithError(err).Error("failed to check and update gas limit")
		ape.RenderErr(w, problems.InternalError())
		return
	}

	checkIsEnough, err := isEnough(Config(r), proposalID)
	if err != nil {
		if err != sql.ErrNoRows {
			log.WithError(err).Warn("Insufficient balance check failed")
			ape.RenderErr(w, problems.InternalError())
			return
		}
		ape.RenderErr(w, problems.NotFound())
		return
	}
	if !checkIsEnough {
		log.Info("Insufficient funds in the voting account")
		ape.RenderErr(w, problems.Forbidden())
		return
	}

	err = updateVotingBalance(Config(r), txd.gasPrice, txd.gas, proposalID)
	if err != nil {
		log.WithError(err).Error("failed update voting balance")
		ape.RenderErr(w, problems.InternalError())
		return
	}

	tx, err := sendTx(r, &txd, &votingAddress)
	if err != nil {
		log.WithError(err).Error("failed to send tx")
		ape.RenderErr(w, problems.InternalError())
		return
	}

	VotingV2Config(r).IncrementNonce()

	ape.Render(w, resources.Relation{
		Data: &resources.Key{
			ID:   tx.Hash().String(),
			Type: TRANSACTION,
		},
	})
}

func confGas(r *http.Request, txd *txData, receiver *common.Address) (err error) {
	txd.gasPrice, err = VotingV2Config(r).RPC.SuggestGasPrice(r.Context())
	if err != nil {
		return fmt.Errorf("failed to suggest gas price: %w", err)
	}

	txd.gas, err = VotingV2Config(r).RPC.EstimateGas(r.Context(), ethereum.CallMsg{
		From:     crypto.PubkeyToAddress(VotingV2Config(r).PrivateKey.PublicKey),
		To:       receiver,
		GasPrice: txd.gasPrice,
		Data:     txd.dataBytes,
	})
	if err != nil {
		return fmt.Errorf("failed to estimate gas: %w", err)
	}

	return nil
}

func sendTx(r *http.Request, txd *txData, receiver *common.Address) (tx *types.Transaction, err error) {
	tx, err = signTx(r, txd, receiver)
	if err != nil {
		return nil, fmt.Errorf("failed to sign new tx: %w", err)
	}

	if err = VotingV2Config(r).RPC.SendTransaction(r.Context(), tx); err != nil {
		if strings.Contains(err.Error(), "nonce") {
			if err = VotingV2Config(r).ResetNonce(VotingV2Config(r).RPC); err != nil {
				return nil, fmt.Errorf("failed to reset nonce: %w", err)
			}

			tx, err = signTx(r, txd, receiver)
			if err != nil {
				return nil, fmt.Errorf("failed to sign new tx: %w", err)
			}

			if err := VotingV2Config(r).RPC.SendTransaction(r.Context(), tx); err != nil {
				return nil, fmt.Errorf("failed to send transaction: %w", err)
			}
		} else {
			return nil, fmt.Errorf("failed to send transaction: %w", err)
		}
	}

	return tx, nil
}

func signTx(r *http.Request, txd *txData, receiver *common.Address) (tx *types.Transaction, err error) {
	tx, err = types.SignNewTx(
		VotingV2Config(r).PrivateKey,
		types.NewCancunSigner(VotingV2Config(r).ChainID),
		&types.LegacyTx{
			Nonce:    VotingV2Config(r).Nonce(),
			Gas:      txd.gas,
			GasPrice: txd.gasPrice,
			To:       receiver,
			Data:     txd.dataBytes,
		},
	)
	return tx, err
}

type VoteCalldata struct {
	RegistrationRoot [32]byte
	CurrentDate      *big.Int
	ProposalID       *big.Int
	Vote             []*big.Int
	UserData         biopassportvoting.BaseVotingUserData
	ZkPoints         biopassportvoting.VerifierHelperProofPoints
}

func parseCallData(data []byte) (VoteCalldata, error) {
	var config VoteCalldata
	if len(data) < 4 {
		return config, fmt.Errorf("calldata is too short")
	}

	parsedABI, err := abi.JSON(strings.NewReader(biopassportvoting.BioPassportVotingABI))
	if err != nil {
		return config, err
	}

	method, ok := parsedABI.Methods["vote"]
	if !ok {
		return config, fmt.Errorf("method 'vote' not found in ABI")
	}

	decoded, err := method.Inputs.Unpack(data[4:])
	if err != nil {
		return config, fmt.Errorf("failed to unpack calldata: %v", err)
	}

	if len(decoded) != 6 {
		return config, fmt.Errorf("unexpected argument count, expected 6 got %d", len(decoded))
	}

	config.RegistrationRoot = decoded[0].([32]byte)
	config.CurrentDate = decoded[1].(*big.Int)
	config.ProposalID = decoded[2].(*big.Int)
	config.Vote = decoded[3].([]*big.Int)
	userDataRaw := decoded[4]

	userDataStruct, ok := userDataRaw.(struct {
		Nullifier                 *big.Int `json:"nullifier"`
		Citizenship               *big.Int `json:"citizenship"`
		IdentityCreationTimestamp *big.Int `json:"identityCreationTimestamp"`
	})
	if !ok {
		return config, fmt.Errorf("failed to cast userData_ to expected struct, got %T", userDataRaw)
	}

	config.UserData = biopassportvoting.BaseVotingUserData{
		Nullifier:                 userDataStruct.Nullifier,
		Citizenship:               userDataStruct.Citizenship,
		IdentityCreationTimestamp: userDataStruct.IdentityCreationTimestamp,
	}

	zkPointsRaw := decoded[5]
	zkPointsStruct, ok := zkPointsRaw.(struct {
		A [2]*big.Int    `json:"a"`
		B [2][2]*big.Int `json:"b"`
		C [2]*big.Int    `json:"c"`
	})
	if !ok {
		return config, fmt.Errorf("failed to cast zkPoints_ to expected struct, got %T", zkPointsRaw)
	}

	config.ZkPoints = biopassportvoting.VerifierHelperProofPoints{
		A: zkPointsStruct.A,
		B: zkPointsStruct.B,
		C: zkPointsStruct.C,
	}

<<<<<<< HEAD
	return config, nil
=======
	return &params, nil
}

func updateVotingBalance(cfg config.Config, gasPrice *big.Int, gas uint64, votingId int64) error {
	pgDB := pg.NewVotingQ(cfg.DB().Clone()).FilterByVotingId(votingId)

	balance, err := pgDB.GetVotingBalance()
	if err != nil {
		return fmt.Errorf("failed get voting info from db: %w", err)
	}
	if balance == nil {
		return errors.New("Voting Not Found")
	}

	if gasPrice.Int64() == 0 {
		gasPrice = big.NewInt(1)
	}

	err = pgDB.Update(map[string]any{"residual_balance": new(big.Int).
		Sub(balance, new(big.Int).Mul(big.NewInt(int64(gas)), gasPrice)).String()})
	if err != nil {
		return fmt.Errorf("failed update voting balance: %w", err)
	}

	return nil
}

func checkUpdateGasLimit(value uint64, cfg config.Config, votingId int64) error {
	pgDB := pg.NewVotingQ(cfg.DB().Clone()).FilterByVotingId(votingId)

	var one int
	if err := pgDB.Get("1", &one); err != nil {
		if err != sql.ErrNoRows {
			return errors.Wrap(err, "failed to get voting info from db")
		}
		return errors.New("voting Not Found")
	}

	if err := pgDB.Update(map[string]any{"gas_limit": value}); err != nil {
		return errors.Wrap(err, "failed to update voting gas limit from db")
	}
	return nil
>>>>>>> 67233364
}<|MERGE_RESOLUTION|>--- conflicted
+++ resolved
@@ -311,10 +311,7 @@
 		C: zkPointsStruct.C,
 	}
 
-<<<<<<< HEAD
 	return config, nil
-=======
-	return &params, nil
 }
 
 func updateVotingBalance(cfg config.Config, gasPrice *big.Int, gas uint64, votingId int64) error {
@@ -356,5 +353,4 @@
 		return errors.Wrap(err, "failed to update voting gas limit from db")
 	}
 	return nil
->>>>>>> 67233364
 }